--- conflicted
+++ resolved
@@ -41,12 +41,12 @@
     OPT_NONE,
     OPT_TIMESTAMP_FORMAT,
     OPT_LOG_FILE,
+    OPT_LOG_STRIP,
 };
 
 /* Default options */
 struct option_t option =
 {
-<<<<<<< HEAD
     .tty_device = "",
     .baudrate = 115200,
     .databits = 8,
@@ -56,29 +56,14 @@
     .output_delay = 0,
     .no_autoconnect = false,
     .log = false,
+    .log_filename = NULL,
+    .log_strip = false,
     .local_echo = false,
     .timestamp = TIMESTAMP_NONE,
-    .log_filename = NULL,
     .socket = NULL,
     .map = "",
     .color = 15,
     .hex_mode = false,
-=======
-    "",       // Device name
-    115200,   // Baudrate
-    8,        // Databits
-    "none",   // Flow
-    1,        // Stopbits
-    "none",   // Parity
-    0,        // No output delay
-    false,    // No autoconnect
-    false,    // No log
-    false,    // No local echo
-    false,    // No timestamp
-    "",       // Log filename
-    false,    // Strip esc charaters from log file
-    ""        // Map string
->>>>>>> c0c21b18
 };
 
 void print_help(char *argv[])
@@ -86,7 +71,6 @@
     printf("Usage: %s [<options>] <tty-device|config>\n", argv[0]);
     printf("\n");
     printf("Options:\n");
-<<<<<<< HEAD
     printf("  -b, --baudrate <bps>             Baud rate (default: 115200)\n");
     printf("  -d, --databits 5|6|7|8           Data bits (default: 8)\n");
     printf("  -f, --flow hard|soft|none        Flow control (default: none)\n");
@@ -100,28 +84,13 @@
     printf("  -L, --list-devices               List available serial devices\n");
     printf("  -l, --log                        Enable log to file\n");
     printf("      --log-file <filename>        Set log filename\n");
+    printf("      --log-strip                  Strip control characters and escape sequences\n");
     printf("  -m, --map <flags>                Map special characters\n");
     printf("  -c, --color 0..255|none|list     Colorize tio text (default: 15)\n");
     printf("  -S, --socket <socket>            Listen on socket\n");
     printf("  -x, --hex                        Enable hexadecimal mode\n");
     printf("  -v, --version                    Display version\n");
     printf("  -h, --help                       Display help\n");
-=======
-    printf("  -b, --baudrate <bps>        Baud rate (default: 115200)\n");
-    printf("  -d, --databits 5|6|7|8      Data bits (default: 8)\n");
-    printf("  -f, --flow hard|soft|none   Flow control (default: none)\n");
-    printf("  -s, --stopbits 1|2          Stop bits (default: 1)\n");
-    printf("  -p, --parity odd|even|none  Parity (default: none)\n");
-    printf("  -o, --output-delay <ms>     Output delay (default: 0)\n");
-    printf("  -n, --no-autoconnect        Disable automatic connect\n");
-    printf("  -e, --local-echo            Do local echo\n");
-    printf("  -t, --timestamp             Prefix each new line with a timestamp\n");
-    printf("  -l, --log <filename>        Log to file\n");
-    printf("  -m, --map <flags>           Map special characters\n");
-    printf("  -S, --strip-esc             Strip esc characters from log file\n");
-    printf("  -v, --version               Display version\n");
-    printf("  -h, --help                  Display help\n");
->>>>>>> c0c21b18
     printf("\n");
     printf("Options may be set via configuration file.\n");
     printf("\n");
@@ -213,7 +182,6 @@
     {
         static struct option long_options[] =
         {
-<<<<<<< HEAD
             {"baudrate",         required_argument, 0, 'b'                  },
             {"databits",         required_argument, 0, 'd'                  },
             {"flow",             required_argument, 0, 'f'                  },
@@ -227,6 +195,7 @@
             {"list-devices",     no_argument,       0, 'L'                  },
             {"log",              no_argument,       0, 'l'                  },
             {"log-file",         required_argument, 0, OPT_LOG_FILE         },
+            {"log-strip",        no_argument,       0, OPT_LOG_STRIP        },
             {"socket",           required_argument, 0, 'S'                  },
             {"map",              required_argument, 0, 'm'                  },
             {"color",            required_argument, 0, 'c'                  },
@@ -234,34 +203,13 @@
             {"version",          no_argument,       0, 'v'                  },
             {"help",             no_argument,       0, 'h'                  },
             {0,                  0,                 0,  0                   }
-=======
-            {"baudrate",       required_argument, 0, 'b'},
-            {"databits",       required_argument, 0, 'd'},
-            {"flow",           required_argument, 0, 'f'},
-            {"stopbits",       required_argument, 0, 's'},
-            {"parity",         required_argument, 0, 'p'},
-            {"output-delay",   required_argument, 0, 'o'},
-            {"no-autoconnect", no_argument,       0, 'n'},
-            {"local-echo",     no_argument,       0, 'e'},
-            {"timestamp",      no_argument,       0, 't'},
-            {"log",            required_argument, 0, 'l'},
-            {"map",            required_argument, 0, 'm'},
-            {"strip-esc",      no_argument,       0, 'S'},
-            {"version",        no_argument,       0, 'v'},
-            {"help",           no_argument,       0, 'h'},
-            {0,                0,                 0,  0 }
->>>>>>> c0c21b18
         };
 
         /* getopt_long stores the option index here */
         int option_index = 0;
 
         /* Parse argument using getopt_long */
-<<<<<<< HEAD
         c = getopt_long(argc, argv, "b:d:f:s:p:o:netLlS:m:c:xvh", long_options, &option_index);
-=======
-        c = getopt_long(argc, argv, "b:d:f:s:p:o:netl:m:Svh", long_options, &option_index);
->>>>>>> c0c21b18
 
         /* Detect the end of the options */
         if (c == -1)
@@ -332,6 +280,10 @@
                 option.log_filename = optarg;
                 break;
 
+            case OPT_LOG_STRIP:
+                option.log_strip = true;
+                break;
+
             case 'S':
                 option.socket = optarg;
                 break;
@@ -340,7 +292,6 @@
                 option.map = optarg;
                 break;
 
-<<<<<<< HEAD
             case 'c':
                 if (!strcmp(optarg, "list"))
                 {
@@ -369,10 +320,6 @@
 
             case 'x':
                 option.hex_mode = true;
-=======
-            case 'S':
-                option.strip_esc = true;
->>>>>>> c0c21b18
                 break;
 
             case 'v':
