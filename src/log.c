--- conflicted
+++ resolved
@@ -24,19 +24,16 @@
 #include <stdlib.h>
 #include <string.h>
 #include <errno.h>
-<<<<<<< HEAD
 #include <time.h>
 #include <sys/time.h>
 #include <libgen.h>
 #include "options.h"
 #include "print.h"
 #include "error.h"
-=======
-#include <ctype.h>
-#include "tio/options.h"
-#include "tio/print.h"
-#include "tio/error.h"
->>>>>>> c0c21b18
+
+#define IS_ESC_CSI_INTERMEDIATE_CHAR(c) ((c >= 0x20) && (c <= 0x3F))
+#define IS_ESC_END_CHAR(c)              ((c >= 0x30) && (c <= 0x7E))
+#define IS_CTRL_CHAR(c)                 ((c >= 0x00) && (c <= 0x1F))
 
 static FILE *fp;
 static bool log_error = false;
@@ -74,84 +71,88 @@
         log_error = true;
         exit(EXIT_FAILURE);
     }
-    setvbuf(fp, NULL, _IOLBF, 0);
+    setvbuf(fp, NULL, _IONBF, 0);
+}
+
+bool log_strip(char c)
+{
+    static char previous_char = 0;
+    static bool esc_sequence = false;
+    bool strip = false;
+
+    /* Detect if character should be stripped or not */
+    switch (c)
+    {
+        case 0x8:
+            /* Backspace */
+            break;
+
+        case 0xa:
+            /* Line feed */
+            /* Reset ESC sequence just in case something went wrong with the
+             * escape sequence parsing. */
+            esc_sequence = false;
+            break;
+
+        case 0x1b:
+            /* Escape */
+            strip = true;
+            break;
+
+        case 0x5b:
+            /* Left bracket */
+            if (previous_char == 0x1b)
+            {
+                // Start of ESC sequence
+                esc_sequence = true;
+                strip = true;
+            }
+            break;
+
+        default:
+            if (IS_CTRL_CHAR(c))
+            {
+                /* Strip ASCII control characters */
+                strip = true;
+                break;
+            }
+            else
+            if ((esc_sequence) && (IS_ESC_CSI_INTERMEDIATE_CHAR(c)))
+            {
+                strip = true;
+                break;
+            }
+            else
+            if ((esc_sequence) && (IS_ESC_END_CHAR(c)))
+            {
+                esc_sequence = false;
+                strip = true;
+                break;
+            }
+            break;
+    }
+
+    previous_char = c;
+
+    return strip;
 }
 
 void log_write(char c)
 {
     if (fp != NULL)
     {
-        fputc(c, fp);
-    }
-}
-
-#define IS_ESC_INTERMEDIATE_CHAR(c)    ((c <= 0x2F) && (c >= 0x20))
-#define IS_ESC_END_CHAR(c)              ((c <= 0x7E) && (c >= 0x30))
-#define IS_CSI_END_CHAR(c)              ((c <= 0x7E) && (c >= 0x40))
-
-static void scan_ctrl_char(char *buf, int length)
-{
-    int i, j;
-    size_t len = strnlen(buf, length);
-    char c;
-
-    i = j = 0;
-    while (i < len) {
-        c = buf[i++];
-        if (iscntrl(c)) {
-            switch (c)
-                {
-                case 8: /* backspace */
-                    j--;
-                    break;
-
-                case 13: /* \r */
-                    break;
-
-                case 27: /* ESC */
-                    c = buf[i++];
-
-                    if (c == 0x5B) { /* CSI */
-                        c = buf[i++];
-                        while (!IS_CSI_END_CHAR(c)) {
-                            c = buf[i++];
-                        }
-                    } else {
-                        while (!IS_ESC_END_CHAR(c)) {
-                            c = buf[i++];
-                        }
-                    }
-                    break;
-                default:
-                    buf[j++] = c;
-                    break;
-
-                }
-        } else {
-            buf[j++] = c;
+        if (option.log_strip)
+        {
+            if (!log_strip(c))
+            {
+                fputc(c, fp);
+            }
+        }
+        else
+        {
+            fputc(c, fp);
         }
     }
-    buf[j] = '\0';
-}
-
-void log_writeline(char *l, int max_line_size, bool esc_strip)
-{
-    char *buf = NULL;
-
-    if (fp == NULL)
-        return;
-
-    if (esc_strip) {
-        buf = strdup(l);
-        scan_ctrl_char(buf, max_line_size);
-        fputs(buf, fp);
-        free(buf);
-    } else {
-        buf = l;
-        fputs(buf, fp);
-    }
-
-	fflush(fp);
 }
 
 void log_close(void)
